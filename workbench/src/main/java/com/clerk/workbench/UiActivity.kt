--- conflicted
+++ resolved
@@ -1,15 +1,12 @@
 package com.clerk.workbench
 
 import android.os.Bundle
-import android.widget.Toast
 import androidx.activity.ComponentActivity
 import androidx.activity.compose.setContent
 import androidx.activity.viewModels
 import androidx.compose.foundation.background
 import androidx.compose.foundation.layout.Box
-import androidx.compose.foundation.layout.Spacer
 import androidx.compose.foundation.layout.fillMaxSize
-import androidx.compose.foundation.layout.height
 import androidx.compose.material3.CircularProgressIndicator
 import androidx.compose.material3.MaterialTheme
 import androidx.compose.runtime.Composable
@@ -17,18 +14,10 @@
 import androidx.compose.runtime.rememberCoroutineScope
 import androidx.compose.ui.Alignment
 import androidx.compose.ui.Modifier
-import androidx.compose.ui.platform.LocalContext
 import androidx.compose.ui.tooling.preview.PreviewLightDark
 import androidx.lifecycle.compose.collectAsStateWithLifecycle
 import com.clerk.api.Clerk
-<<<<<<< HEAD
-import com.clerk.api.user.createPasskey
-import com.clerk.ui.auth.AuthView
 import com.clerk.ui.core.button.standard.ClerkButton
-import com.clerk.ui.core.dimens.dp8
-=======
-import com.clerk.ui.core.button.standard.ClerkButton
->>>>>>> a63d01fb
 import com.clerk.workbench.ui.theme.WorkbenchTheme
 import kotlinx.coroutines.Dispatchers
 import kotlinx.coroutines.launch
@@ -43,7 +32,6 @@
       WorkbenchTheme {
         val state by viewModel.uiState.collectAsStateWithLifecycle()
         val scope = rememberCoroutineScope()
-        val context = LocalContext.current
         Box(
           modifier =
             Modifier.fillMaxSize().background(color = MaterialTheme.colorScheme.background),
@@ -56,20 +44,8 @@
                 text = "Sign out",
                 onClick = { scope.launch(Dispatchers.IO) { Clerk.signOut() } },
               )
-              Spacer(modifier = Modifier.height(dp8))
-              ClerkButton(
-                text = "Create passkey",
-                onClick = { scope.launch { Clerk.user?.createPasskey() } },
-              )
             }
-<<<<<<< HEAD
-            MainViewModel.UiState.SignedOut ->
-              AuthView(
-                onAuthComplete = { Toast.makeText(context, "Signed in", Toast.LENGTH_SHORT).show() }
-              )
-=======
             MainViewModel.UiState.SignedOut -> {}
->>>>>>> a63d01fb
           }
         }
       }
