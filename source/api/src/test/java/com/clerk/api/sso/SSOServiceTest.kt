package com.clerk.api.sso

import android.content.Context
import android.net.Uri
import com.clerk.api.Clerk
import com.clerk.api.externalaccount.ExternalAccount
import com.clerk.api.network.ClerkApi
import com.clerk.api.network.api.SignInApi
import com.clerk.api.network.api.UserApi
import com.clerk.api.network.model.client.Client
import com.clerk.api.network.model.error.ClerkErrorResponse
import com.clerk.api.network.model.verification.Verification
import com.clerk.api.network.serialization.ClerkResult
import com.clerk.api.session.Session
import com.clerk.api.signin.SignIn
import com.clerk.api.signup.SignUp
import com.clerk.api.user.User
import io.mockk.coEvery
import io.mockk.every
import io.mockk.mockk
import io.mockk.mockkObject
import io.mockk.mockkStatic
import io.mockk.unmockkAll
import java.lang.ref.WeakReference
import kotlin.test.Ignore
import kotlinx.coroutines.Dispatchers
import kotlinx.coroutines.ExperimentalCoroutinesApi
import kotlinx.coroutines.test.StandardTestDispatcher
import kotlinx.coroutines.test.resetMain
import kotlinx.coroutines.test.runTest
import kotlinx.coroutines.test.setMain
import org.junit.After
import org.junit.Assert.assertEquals
import org.junit.Assert.assertFalse
import org.junit.Assert.assertTrue
import org.junit.Before
import org.junit.Ignore
import org.junit.Test
import org.junit.runner.RunWith
import org.robolectric.RobolectricTestRunner

/**
 * Unit tests for [com.clerk.sso.sso.SSOService].
 *
 * These tests focus on OAuth authentication flows and redirect handling. Tests for external account
 * connection functionality can be found in [ExternalAccountServiceTest].
 */
<<<<<<< HEAD
@Ignore("Flaky tests, needs investigation")
=======
@Ignore("TODO: Fix these tests")
>>>>>>> 26c7dafe
@RunWith(RobolectricTestRunner::class)
class SSOServiceTest {
  private val testDispatcher = StandardTestDispatcher()

  private lateinit var mockContext: Context
  private lateinit var mockSignInApi: SignInApi
  private lateinit var mockUserApi: UserApi
  private lateinit var mockSignIn: SignIn
  private lateinit var mockSignUp: SignUp
  private lateinit var mockClient: Client
  private lateinit var mockSession: Session
  private lateinit var mockUser: User
  private lateinit var mockExternalAccount: ExternalAccount
  private lateinit var mockVerification: Verification

  @OptIn(ExperimentalCoroutinesApi::class)
  @Before
  fun setup() {
    Dispatchers.setMain(testDispatcher)

    // Mock objects
    mockContext = mockk(relaxed = true)
    mockSignInApi = mockk(relaxed = true)
    mockUserApi = mockk(relaxed = true)
    mockSignIn = mockk(relaxed = true)
    mockSignUp = mockk(relaxed = true)
    mockClient = mockk(relaxed = true)
    mockSession = mockk(relaxed = true)
    mockUser = mockk(relaxed = true)
    mockExternalAccount = mockk(relaxed = true)
    mockVerification = mockk(relaxed = true)

    // Mock static objects
    mockkObject(ClerkApi)
    mockkObject(Clerk)
    mockkStatic(Client::class)
    mockkStatic(SignUp::class)

    // Setup basic mocks
    every { ClerkApi.signIn } returns mockSignInApi
    every { ClerkApi.user } returns mockUserApi
    every { Clerk.applicationContext } returns WeakReference(mockContext)
    every { Clerk.signIn } returns mockSignIn

    // Setup verification mock
    every { mockVerification.status } returns Verification.Status.VERIFIED
    every { mockVerification.externalVerificationRedirectUrl } returns
      "https://oauth.example.com/auth"
    every { mockExternalAccount.verification } returns mockVerification
    every { mockExternalAccount.id } returns "ext_account_123"

    // Setup sign-in mock
    every { mockSignIn.firstFactorVerification } returns mockVerification

    // Setup client/session mocks
    every { mockClient.lastActiveSessionId } returns "session_123"
    every { mockClient.sessions } returns listOf(mockSession)
    every { mockSession.id } returns "session_123"
    every { mockSession.user } returns mockUser
    every { mockUser.externalAccounts } returns listOf(mockExternalAccount)
  }

  @OptIn(ExperimentalCoroutinesApi::class)
  @After
  fun tearDown() {
    Dispatchers.resetMain()
    unmockkAll()
  }

  @Test
  fun `hasPendingAuthentication returns false initially`() {
    assertFalse(SSOService.hasPendingAuthentication())
  }

  @Test
  fun `hasPendingExternalAccountConnection returns false initially`() {
    assertFalse(SSOService.hasPendingExternalAccountConnection())
  }

  @Test
  fun `cancelPendingAuthentication clears state`() {
    // Cancel any pending auth
    SSOService.cancelPendingAuthentication()

    // Should have no pending authentication
    assertFalse(SSOService.hasPendingAuthentication())
  }

  @Test
  fun `authenticateWithRedirect returns failure when API call fails`() = runTest {
    val errorResponse = mockk<ClerkErrorResponse>(relaxed = true)
    val strategy = "oauth_google"
    val redirectUrl = "https://example.com/callback"

    coEvery { mockSignInApi.authenticateWithRedirect(strategy, redirectUrl) } returns
      ClerkResult.Failure(errorResponse)

    val result = SSOService.authenticateWithRedirect(strategy, redirectUrl)

    assertTrue(result is ClerkResult.Failure)
    assertEquals(errorResponse, (result as ClerkResult.Failure).error)
  }

  @Ignore("Failing on github actions, needs investigation")
  @Test
  fun `completeAuthenticateWithRedirect handles no pending authentication gracefully`() = runTest {
    val mockUri = mockk<Uri>(relaxed = true)
    every { mockUri.getQueryParameter("rotating_token_nonce") } returns "test_nonce"

    // Should not throw when no pending authentication
    SSOService.completeAuthenticateWithRedirect(mockUri)

    // Should still have no pending authentication
    assertFalse(SSOService.hasPendingAuthentication())
  }

  @Ignore("Failing on github actions, needs investigation")
  @Test
  fun `completeExternalConnection handles no pending connection gracefully`() = runTest {
    // Should not throw when no pending connection
    SSOService.completeExternalConnection()

    // Should still have no pending connection
    assertFalse(SSOService.hasPendingExternalAccountConnection())
  }

  @Test
  fun `completeExternalConnection handles missing external account`() = runTest {
    // Mock client with no matching external account
    every { mockUser.externalAccounts } returns emptyList()
    coEvery { Client.get() } returns ClerkResult.Success(mockClient, emptyMap())

    // Complete the external connection (should handle gracefully with no pending connection)
    SSOService.completeExternalConnection()

    // Should have no pending connection
    assertFalse(SSOService.hasPendingExternalAccountConnection())
  }
}<|MERGE_RESOLUTION|>--- conflicted
+++ resolved
@@ -34,7 +34,6 @@
 import org.junit.Assert.assertFalse
 import org.junit.Assert.assertTrue
 import org.junit.Before
-import org.junit.Ignore
 import org.junit.Test
 import org.junit.runner.RunWith
 import org.robolectric.RobolectricTestRunner
@@ -45,11 +44,7 @@
  * These tests focus on OAuth authentication flows and redirect handling. Tests for external account
  * connection functionality can be found in [ExternalAccountServiceTest].
  */
-<<<<<<< HEAD
-@Ignore("Flaky tests, needs investigation")
-=======
 @Ignore("TODO: Fix these tests")
->>>>>>> 26c7dafe
 @RunWith(RobolectricTestRunner::class)
 class SSOServiceTest {
   private val testDispatcher = StandardTestDispatcher()
@@ -153,7 +148,6 @@
     assertEquals(errorResponse, (result as ClerkResult.Failure).error)
   }
 
-  @Ignore("Failing on github actions, needs investigation")
   @Test
   fun `completeAuthenticateWithRedirect handles no pending authentication gracefully`() = runTest {
     val mockUri = mockk<Uri>(relaxed = true)
@@ -166,7 +160,6 @@
     assertFalse(SSOService.hasPendingAuthentication())
   }
 
-  @Ignore("Failing on github actions, needs investigation")
   @Test
   fun `completeExternalConnection handles no pending connection gracefully`() = runTest {
     // Should not throw when no pending connection
