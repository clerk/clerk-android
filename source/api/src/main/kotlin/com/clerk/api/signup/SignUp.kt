--- conflicted
+++ resolved
@@ -406,30 +406,6 @@
       CreateParams
   }
 
-  /**
-   * Standard sign-up update strategy, allowing the user to provide common details such as email,
-   * password, and personal information. The update parameters are just a mirror of the create
-   * parameters.
-   *
-   * @param emailAddress The user's email address (optional).
-   * @param password The user's password (optional).
-   * @param firstName The user's first name (optional).
-   * @param lastName The user's last name (optional).
-   * @param username The user's username (optional).
-   * @param phoneNumber The user's phone number in E.164 format (optional).
-   */
-<<<<<<< HEAD
-  @AutoMap
-  @Serializable
-  data class UpdateParams(
-    @SerialName("email_address") val emailAddress: String? = null,
-    val password: String? = null,
-    @SerialName("first_name") val firstName: String? = null,
-    @SerialName("last_name") val lastName: String? = null,
-    val username: String? = null,
-    @SerialName("phone_number") val phoneNumber: String? = null,
-  )
-=======
   sealed interface SignUpUpdateParams {
     /**
      * Standard sign-up update strategy, allowing the user to provide common details such as email,
@@ -456,7 +432,6 @@
       @SerialName("legal_accepted") val legalAccepted: Boolean? = null,
     ) : SignUpUpdateParams
   }
->>>>>>> a70be066
 
   companion object {
 
