package com.clerk.api

import android.content.Context
import com.clerk.api.Clerk.initialize
import com.clerk.api.Clerk.isInitialized
import com.clerk.api.Clerk.sessionFlow
import com.clerk.api.Clerk.userFlow
import com.clerk.api.configuration.ConfigurationManager
import com.clerk.api.configuration.PublishableKeyHelper
import com.clerk.api.locale.LocaleProvider
import com.clerk.api.log.ClerkLog
import com.clerk.api.network.ClerkApi
import com.clerk.api.network.model.client.Client
import com.clerk.api.network.model.environment.Environment
import com.clerk.api.network.model.environment.InstanceEnvironmentType
import com.clerk.api.network.model.environment.UserSettings
import com.clerk.api.network.model.environment.enabledFirstFactorAttributes
import com.clerk.api.network.model.error.ClerkErrorResponse
import com.clerk.api.network.model.factor.Factor
import com.clerk.api.network.model.factor.isResetFactor
import com.clerk.api.network.serialization.ClerkResult
import com.clerk.api.session.Session
import com.clerk.api.signin.SignIn
import com.clerk.api.signout.SignOutService
import com.clerk.api.signup.SignUp
import com.clerk.api.sso.OAuthProvider
import com.clerk.api.ui.ClerkTheme
import com.clerk.api.user.User
import com.clerk.sdk.BuildConfig
import java.lang.ref.WeakReference
import kotlinx.coroutines.flow.MutableStateFlow
import kotlinx.coroutines.flow.StateFlow
import kotlinx.coroutines.flow.asStateFlow

/**
 * Main entrypoint class for the Clerk SDK.
 *
 * Provides access to authentication state, user information, and core functionality for managing
 * user sessions and sign-in flows.
 */
object Clerk {

  // region Configuration & Initialization

  /** Internal configuration manager responsible for SDK initialization and API client setup. */
  private val configurationManager = ConfigurationManager()

  /**
   * Enable for additional debugging signals and logging.
   *
   * When enabled, provides verbose logging for SDK operations and API calls.
   *
   * Set this via [ClerkConfigurationOptions] in the [initialize] method. When enabled, provides
   * verbose logging for SDK operations and API calls. Defaults to `false`.
   */
  var debugMode: Boolean = false
    private set

  /**
   * Optional proxy URL for network requests.
   *
   * Your Clerk app's proxy URL. Required for applications that run behind a reverse proxy. Must be
   * a full URL (for example, https://proxy.example.com/__clerk. Set this via
   * [ClerkConfigurationOptions] in the [initialize] method.
   */
  var proxyUrl: String? = null
    private set

  /**
   * The base URL for the Clerk API.
   *
   * This is the publishable key from your Clerk Dashboard that connects your app to Clerk, Base64
   * decoded.
   */
  internal lateinit var baseUrl: String

  /** Application context used for setting up deep links and SSO Receivers */
  internal var applicationContext: WeakReference<Context>? = null

  internal var applicationId: String? = null

  /** Internal environment configuration containing display settings and authentication options. */
  internal lateinit var environment: Environment

  /**
   * The Client object representing the current device and its authentication state.
   *
   * Contains information about active sessions, sign-in attempts, and device-specific data. This is
   * initialized after the SDK's `initialize` method has been successfully called.
   */
  lateinit var client: Client
    private set

  /**
   * Reactive state indicating whether the Clerk SDK has completed initialization.
   *
   * Observe this StateFlow to know when the SDK is ready for authentication operations. The SDK
   * must be initialized by calling [initialize] before most other methods can be used. Emits `true`
   * once initialization is complete, `false` otherwise.
   */
  val isInitialized: StateFlow<Boolean> = configurationManager.isInitialized

  /**
<<<<<<< HEAD
   * The publishable key from Clerk Dashboard used for API authentication.
   *
   * This key determines the API base URL and connects the app to the correct Clerk instance.
   */
  var publishableKey: String? = null

  /**
   * Whether to enable telemetry for the SDK.
   *
   * When enabled, the SDK may collect anonymous diagnostic and usage data to help improve Clerk's
   * products and services. This data does not include any personal identifiable information (PII).
   *
   * Set this via [ClerkConfigurationOptions] in the [initialize] method. Defaults to `true`.
   */
  var telemetryEnabled: Boolean = true

  /**
   * The name of the application, as configured in the Clerk Dashboard.
   *
   * Used for display purposes in authentication UI and other contexts. Returns `null` if the SDK is
   * not yet initialized or the application name is not set.
   */
=======
   * Reactive state for initialization errors.
   *
   * Observe this StateFlow to detect when initialization has failed. When combined with
   * [isInitialized], this allows apps to handle initialization failures gracefully.
   *
   * Emits the last error that occurred during initialization, or null if initialization succeeded
   * or hasn't been attempted yet.
   *
   * Example usage:
   * ```kotlin
   * combine(Clerk.isInitialized, Clerk.initializationError) { initialized, error ->
   *     when {
   *         initialized -> UiState.Ready
   *         error != null -> UiState.InitializationFailed(error)
   *         else -> UiState.Loading
   *     }
   * }
   * ```
   */
  val initializationError: StateFlow<Throwable?> = configurationManager.initializationError

>>>>>>> 7732aab3
  val applicationName: String?
    get() = if (::environment.isInitialized) environment.displayConfig.applicationName else null

  /**
   * The current version of the Clerk Android SDK.
   *
   * @return A string representing the semantic version of the SDK (e.g., "1.0.0").
   */
  val version: String
    get() = BuildConfig.SDK_VERSION

  val instanceEnvironmentType: InstanceEnvironmentType
    get() =
      if (PublishableKeyHelper().isLive(publishableKey = publishableKey))
        InstanceEnvironmentType.PRODUCTION
      else InstanceEnvironmentType.DEVELOPMENT

  /**
   * A list of enabled first factor attributes, sorted by priority.
   *
   * These attributes represent the primary identification methods available for users during
   * sign-in or sign-up. Examples include email address, phone number, or username. The order in
   * this list reflects the preferred order for presenting these options in the UI.
   *
   * @return A list of strings, each representing an enabled first factor attribute. Returns an
   *   empty list if the SDK is not initialized or if no first factor attributes are enabled.
   */
  val enabledFirstFactorAttributes: List<String>
    get() =
      if (::environment.isInitialized) environment.enabledFirstFactorAttributes() else emptyList()

  val isUserNameEnabled: Boolean
    get() = if (::environment.isInitialized) environment.usernameIsEnabled else false

  /**
   * Indicates whether the 'First Name' field is enabled for user profiles.
   *
   * This setting is configured in your Clerk Dashboard under User & Authentication settings.
   *
   * @return `true` if the 'First Name' attribute is enabled, `false` otherwise. Returns `false` if
   *   the SDK is not yet initialized.
   */
  val isFirstNameEnabled: Boolean
    get() = if (::environment.isInitialized) environment.firstNameIsEnabled else false

  /**
   * Indicates whether the last name field is enabled for user profiles.
   *
   * This setting is configured in your Clerk Dashboard under user attributes. If enabled, the SDK
   * may prompt for or display the last name in user profiles and authentication flows.
   *
   * @return `true` if the last name attribute is enabled, `false` otherwise. Returns `false` if the
   *   SDK is not yet initialized.
   */
  val isLastNameEnabled: Boolean
    get() = if (::environment.isInitialized) environment.lastNameIsEnabled else false

  val passwordIsEnabled: Boolean
    get() = if (::environment.isInitialized) environment.passwordIsEnabled else false

  val mfaIsEnabled: Boolean
    get() = if (::environment.isInitialized) environment.mfaIsEnabled else false

  val passkeyIsEnabled: Boolean
    get() = if (::environment.isInitialized) environment.passkeyIsEnabled else false

  val deleteSelfIsEnabled: Boolean
    get() = if (::environment.isInitialized) environment.userSettings.actions.deleteSelf else false

  /**
   * The image URL for the application logo used in authentication UI components.
   *
   * This logo appears in sign-in screens, sign-up flows, and other authentication interfaces. The
   * URL is configured in your Clerk Dashboard under branding settings. Returns `null` if the SDK is
   * not yet initialized or no logo URL is configured.
   */
  val organizationLogoUrl: String?
    get() = if (::environment.isInitialized) environment.displayConfig.logoImageUrl else null

  /**
   * Indicates whether Google One Tap sign-in is enabled for the application.
   *
   * Google One Tap provides a streamlined sign-in experience for users with existing Google
   * accounts. This property returns `true` if Google One Tap is configured with a client ID in the
   * Clerk Dashboard, and `false` otherwise.
   *
   * @return `true` if Google One Tap is enabled, `false` otherwise. Returns `false` if the SDK is
   *   not yet initialized.
   */
  val isGoogleOneTapEnabled: Boolean
    get() =
      if (::environment.isInitialized) environment.displayConfig.googleOneTapClientId != null
      else false

  /**
   * Indicates whether Clerk branding is enabled for the application.
   *
   * When enabled, the "Secured by Clerk" badge is displayed in authentication UI components. This
   * setting is configured in your Clerk Dashboard under branding settings.
   *
   * @return `true` if branding is enabled, `false` otherwise. Returns `true` if the SDK is not yet
   *   initialized.
   */
  val isBranded: Boolean
    get() = if (::environment.isInitialized) environment.displayConfig.branded else true

  /**
   * The URL of the Terms of Service page for the application.
   *
   * This URL is configured in your Clerk Dashboard under legal settings and is used to display a
   * link to the terms of service during sign-up flows when legal consent is required.
   *
   * @return The terms URL if configured, `null` otherwise. Returns `null` if the SDK is not yet
   *   initialized.
   */
  val termsUrl: String?
    get() = if (::environment.isInitialized) environment.displayConfig.termsUrl else null

  /**
   * The URL of the Privacy Policy page for the application.
   *
   * This URL is configured in your Clerk Dashboard under legal settings and is used to display a
   * link to the privacy policy during sign-up flows when legal consent is required.
   *
   * @return The privacy policy URL if configured, `null` otherwise. Returns `null` if the SDK is
   *   not yet initialized.
   */
  val privacyPolicyUrl: String?
    get() = if (::environment.isInitialized) environment.displayConfig.privacyPolicyUrl else null

  /**
   * Indicates whether MFA (Multi-Factor Authentication) via phone code is enabled.
   *
   * This setting is configured in your Clerk Dashboard. If enabled, users can add a phone number as
   * a second authentication factor.
   *
   * @return `true` if MFA with phone code is enabled, `false` otherwise. Returns `false` if the SDK
   *   is not yet initialized.
   */
  val mfaPhoneCodeIsEnabled: Boolean
    get() = if (::environment.isInitialized) environment.mfaPhoneCodeIsEnabled else false

  /**
   * Indicates whether MFA (Multi-Factor Authentication) via backup codes is enabled.
   *
   * This setting is configured in your Clerk Dashboard. If enabled, users can generate and use
   * single-use backup codes as a second authentication factor.
   *
   * @return `true` if MFA with backup codes is enabled, `false` otherwise. Returns `false` if the
   *   SDK is not yet initialized.
   */
  val mfaBackupCodeIsEnabled: Boolean
    get() = if (::environment.isInitialized) environment.mfaBackupCodeIsEnabled else false

  val mfaAuthenticatorAppIsEnabled: Boolean
    get() = if (::environment.isInitialized) environment.mfaAuthenticatorAppIsEnabled else false

  // endregion

  // region Session Management

  /** Internal mutable state flow for session changes. */
  private val _session = MutableStateFlow<Session?>(null)

  /**
   * Reactive state for the currently active user session.
   *
   * Observe this StateFlow to react to session changes such as sign-in, sign-out, or session
   * refresh. Emits `null` when no session is active.
   */
  val sessionFlow: StateFlow<Session?> = _session.asStateFlow()

  /**
   * The currently active user session.
   *
   * Represents an authenticated session and is guaranteed to be one of the sessions in
   * [Client.sessions]. Returns `null` when no session is active or if the SDK is not initialized.
   */
  val session: Session?
    get() = sessionFlow.value

  /**
   * The active locale for the current session.
   *
   * This is used to determine the language of the UI components and the emails sent to the user.
   * The value is a IETF BCP 47 language tag, e.g., "en-US".
   */
  val locale: StateFlow<String?> = LocaleProvider.locale

  /**
   * Indicates whether a user is currently signed in.
   *
   * @return `true` if there is an active session with a user, `false` otherwise.
   */
  val isSignedIn: Boolean
    get() = sessionFlow.value != null

  // endregion

  // region User Management

  /** Internal mutable state flow for user changes. */
  private val _userFlow = MutableStateFlow<User?>(null)

  /**
   * Reactive state for the currently authenticated user.
   *
   * Observe this StateFlow to react to user changes such as sign-in, sign-out, or profile updates.
   * Emits `null` when no user is signed in.
   */
  val userFlow: StateFlow<User?> = _userFlow.asStateFlow()

  /**
   * The current user for the active session.
   *
   * Returns `null` if no session is active or if the SDK is not initialized.
   */
  val user: User?
    get() = userFlow.value

  // endregion

  // region Authentication Features & Settings

  /**
   * Map of available social authentication providers configured for this application.
   *
   * Each entry contains the provider's strategy identifier (e.g., "oauth_google", "oauth_facebook")
   * and its configuration details. Use these strategy identifiers when initiating OAuth sign-in
   * flows.
   *
   * @return Map where keys are strategy identifiers (e.g., `oauth_google`) and values contain
   *   provider configuration. Returns an empty map if the SDK is not initialized or no social
   *   providers are configured.
   * @see [SignIn.create] for usage with OAuth authentication.
   */
  val socialProviders: Map<String, UserSettings.SocialConfig>
    get() = if (::environment.isInitialized) environment.userSettings.social else emptyMap()

  // endregion

  // region Theme settings
  /**
   * Clerk theme configuration for customizing the appearance of authentication UI components.
   *
   * Set this property during SDK initialization or at any time to apply a custom theme. See
   * [ClerkTheme] for details on available customizations. If `null`, default theming will be
   * applied.
   */
  var customTheme: ClerkTheme? = null

  // endregion

  /**
   * Sets the active session and optionally the active organization for that session.
   *
   * This is useful for applications that support multiple user sessions or organizations. Calling
   * this method will attempt to update the active session on the Clerk backend.
   *
   * @param sessionId The ID of the session to be set as active.
   * @param organizationId The ID of the organization to be set as active for the current session.
   *   If `null`, the currently active organization (if any) is removed as active.
   * @return A [ClerkResult] which is a [ClerkResult.Success] containing the updated [Session] on
   *   success, or a [ClerkResult.Failure] containing a [ClerkErrorResponse] on failure.
   */
  suspend fun setActive(
    sessionId: String,
    organizationId: String? = null,
  ): ClerkResult<Session, ClerkErrorResponse> {
    return ClerkApi.client.setActive(sessionId, organizationId)
  }

  // region Sign In/Sign Up

  /**
   * The current sign-in attempt, if one is in progress.
   *
   * This represents an ongoing authentication flow and provides access to verification steps and
   * authentication state. Returns `null` when no sign-in is active or if the SDK is not
   * initialized.
   */
  val signIn: SignIn?
    get() = if (::client.isInitialized) client.signIn else null

  /**
   * The current sign-up attempt, if one is in progress.
   *
   * This represents an ongoing user registration flow and provides access to verification steps and
   * registration state. Returns `null` when no sign-up is active or if the SDK is not initialized.
   */
  val signUp: SignUp?
    get() = if (::client.isInitialized) client.signUp else null

  // endregion

  // region Public Methods

  /**
   * Initializes the Clerk SDK with the provided configuration.
   *
   * This method must be called before using any other Clerk functionality. It configures the API
   * client, initializes local storage, and begins the authentication state setup. Observe
   * [isInitialized] to know when the SDK is ready.
   *
   * @param context The application context used for initialization and storage setup.
   * @param publishableKey The publishable key from your Clerk Dashboard that connects your app to
   *   Clerk.
   * @throws IllegalArgumentException if the publishable key format is invalid.
   */
  fun initialize(context: Context, publishableKey: String) {
    initialize(context, publishableKey, null)
  }

  /**
   * Initializes the Clerk SDK with the provided configuration.
   *
   * This method must be called before using any other Clerk functionality. It configures the API
   * client, initializes local storage, and begins the authentication state setup.
   *
   * @param context The application context used for initialization and storage setup.
   * @param publishableKey The publishable key from your Clerk Dashboard that connects your app to
   *   Clerk.
   * @param options Enable additional options for the Clerk SDK. See [ClerkConfigurationOptions] for
   *   details. Clerk. This key should be in the format `pk_test_...` or `pk_live_...`.
   * @param options Optional configuration for enabling extra functionality. See
   *   [ClerkConfigurationOptions] for details.
   * @param theme Optional theme to customize the appearance of Clerk UI components. See
   *   [ClerkTheme] for details.
   * @throws IllegalArgumentException if the publishable key format is invalid.
   */
  fun initialize(
    context: Context,
    publishableKey: String,
    options: ClerkConfigurationOptions? = null,
    theme: ClerkTheme? = null,
  ) {
    this.debugMode = options?.enableDebugMode == true
    this.proxyUrl = options?.proxyUrl
    this.applicationContext = WeakReference(context)
    this.applicationId = options?.deviceAttestationOptions?.applicationId
    this.customTheme = theme
    this.telemetryEnabled = options?.telemetryEnabled ?: true
    configurationManager.configure(
      context = context,
      publishableKey = publishableKey,
      options = options,
    )
  }

  /**
   * Signs out the currently authenticated user.
   *
   * This operation removes the active session from both the server and local storage, clearing all
   * cached user data and authentication state. [sessionFlow] and [userFlow] will emit `null`.
   *
   * @return A [ClerkResult.Success] with `Unit` on successful sign-out, or a [ClerkResult.Failure]
   *   containing a [ClerkErrorResponse] if an error occurs.
   */
  suspend fun signOut(): ClerkResult<Unit, ClerkErrorResponse> = SignOutService.signOut()

  /**
   * Manually triggers a reinitialization attempt after a failed initialization.
   *
   * This method is useful when initialization has failed (e.g., due to network issues when the app
   * was cold-started by a push notification) and you want to retry after conditions have improved.
   *
   * The SDK will automatically retry initialization up to 3 times with exponential backoff, but
   * this method allows manual retries after those automatic attempts have been exhausted.
   *
   * Example usage:
   * ```kotlin
   * // In your ViewModel or Activity
   * if (Clerk.initializationError.value != null && !Clerk.isInitialized.value) {
   *     val started = Clerk.reinitialize()
   *     if (started) {
   *         // Wait for isInitialized to become true
   *     }
   * }
   * ```
   *
   * @return true if reinitialization was started, false if the SDK is not configured or is already
   *   initialized.
   */
  fun reinitialize(): Boolean = configurationManager.reinitialize()

  // endregion

  // region Internal Methods

  /**
   * Internal method to update the environment configuration.
   *
   * Called by [ConfigurationManager] when environment data is refreshed from the server.
   *
   * @param environment The updated environment configuration.
   */
  internal fun updateEnvironment(environment: Environment) {
    this.environment = environment
  }

  /**
   * Internal method to update the client and trigger state updates.
   *
   * Called by [ConfigurationManager] when client data is refreshed from the server.
   *
   * @param client The updated client configuration.
   */
  internal fun updateClient(client: Client) {
    this.client = client
    // Only update state if flows are initialized (not during static initialization)
    try {
      updateSessionAndUserState()
    } catch (e: Exception) {
      ClerkLog.e("${e.message}")
    }
  }

  /**
   * Internal method to update session and user state flows.
   *
   * Should be called whenever the client state changes that might affect the current session or
   * user.
   */
  internal fun updateSessionAndUserState() {
    val currentSession =
      if (::client.isInitialized) {
        client.activeSessions().firstOrNull { it.id == client.lastActiveSessionId }
      } else null
    val currentUser = currentSession?.user

    _session.value = currentSession
    _userFlow.value = currentUser
  }

  /**
   * Internal method to clear session and user state flows.
   *
   * Should be called when signing out to immediately clear local session state.
   */
  internal fun clearSessionAndUserState() {
    _session.value = null
    _userFlow.value = null
  }

  // endregion
}

/**
 * Data class for enabling extra functionality on the Clerk SDK.
 *
 * @property enableDebugMode If `true`, enables verbose logging for SDK operations and API calls.
 *   Defaults to `false`.
 * @property deviceAttestationOptions Configuration for Android Play Integrity device attestation.
 *   Used to enhance security. Defaults to `null` (device attestation disabled).
 * @property proxyUrl Optional proxy URL for network requests Your Clerk app's proxy URL. Required
 *   for applications that run behind a reverse proxy. Must be a full URL (for example,
 *   https://proxy.example.com/__clerk).
 */
data class ClerkConfigurationOptions(
  val enableDebugMode: Boolean = false,
  val deviceAttestationOptions: DeviceAttestationOptions? = null,
  val proxyUrl: String? = null,
  val telemetryEnabled: Boolean = true,
)

/**
 * Configuration options for Android Play Integrity device attestation.
 *
 * @property applicationId The application ID (package name) of your app (e.g., `com.example.app`).
 * @property cloudProjectNumber Your Google Cloud Project number, required for Play Integrity API.
 */
data class DeviceAttestationOptions(val applicationId: String, val cloudProjectNumber: Long)

/**
 * Extension function to convert a map of social provider configurations into a list of
 * [OAuthProvider] objects.
 *
 * This is useful for easily iterating over available OAuth providers for UI display or other logic.
 *
 * @return A list of [OAuthProvider] enums corresponding to the enabled social providers.
 * @receiver A map where keys are strategy identifiers (e.g., `oauth_google`) and values are
 *   [UserSettings.SocialConfig].
 */
fun Map<String, UserSettings.SocialConfig>.toOAuthProvidersList(): List<OAuthProvider> =
  this.map { OAuthProvider.fromStrategy(it.value.strategy) }

fun SignIn.identifyingFirstFactor(strategy: String): Factor? =
  supportedFirstFactors?.firstOrNull { it.strategy == strategy && it.safeIdentifier == identifier }

val SignIn.resetPasswordFactor: Factor?
  get() =
    identifyingFirstFactor(strategy = Constants.Strategy.RESET_PASSWORD_EMAIL_CODE)
      ?: identifyingFirstFactor(strategy = Constants.Strategy.RESET_PASSWORD_PHONE_CODE)
      ?: supportedFirstFactors?.firstOrNull { it.isResetFactor() }<|MERGE_RESOLUTION|>--- conflicted
+++ resolved
@@ -101,7 +101,6 @@
   val isInitialized: StateFlow<Boolean> = configurationManager.isInitialized
 
   /**
-<<<<<<< HEAD
    * The publishable key from Clerk Dashboard used for API authentication.
    *
    * This key determines the API base URL and connects the app to the correct Clerk instance.
@@ -124,7 +123,7 @@
    * Used for display purposes in authentication UI and other contexts. Returns `null` if the SDK is
    * not yet initialized or the application name is not set.
    */
-=======
+  /**
    * Reactive state for initialization errors.
    *
    * Observe this StateFlow to detect when initialization has failed. When combined with
@@ -146,7 +145,6 @@
    */
   val initializationError: StateFlow<Throwable?> = configurationManager.initializationError
 
->>>>>>> 7732aab3
   val applicationName: String?
     get() = if (::environment.isInitialized) environment.displayConfig.applicationName else null
 
