--- conflicted
+++ resolved
@@ -85,8 +85,6 @@
   /** Internal mutable state flow for device attestation status. */
   private val _isDeviceAttested = MutableStateFlow(false)
 
-<<<<<<< HEAD
-=======
   /** Internal mutable state flow for initialization errors. */
   private val _initializationError = MutableStateFlow<Throwable?>(null)
 
@@ -105,7 +103,6 @@
    */
   internal lateinit var publishableKey: String
 
->>>>>>> 7732aab3
   /** Flag to track if configuration has been started to prevent duplicate initialization. */
   private var hasConfigured = false
 
@@ -165,12 +162,8 @@
 
     try {
       this.context = WeakReference(context.applicationContext)
-<<<<<<< HEAD
+      this.storedOptions = options
       Clerk.publishableKey = publishableKey
-=======
-      this.publishableKey = publishableKey
-      this.storedOptions = options
->>>>>>> 7732aab3
       LocaleProvider.initialize()
 
       val baseUrl =
@@ -317,21 +310,6 @@
           val clientResult = clientDeferred.await()
           val environmentResult = environmentDeferred.await()
 
-<<<<<<< HEAD
-          handleRefreshResults(
-            clientResult = clientResult,
-            environmentResult = environmentResult,
-            appContext = context.applicationContext,
-            options = options,
-          )
-        }
-      } catch (e: Exception) {
-        ClerkLog.e("Exception during client and environment refresh: ${e.message}")
-        // Use last-known values if available; otherwise keep uninitialized state
-        if (!_isInitialized.value) {
-          _isInitialized.value = hasAnyDataLoaded
-        }
-=======
           // Handle results independently
           handleClientResult(clientResult)
           handleEnvironmentResult(environmentResult)
@@ -478,7 +456,6 @@
           ClerkLog.d("Connectivity restored - SDK already initialized, refreshing data")
         }
         scope.launch { refreshClientAndEnvironment(storedOptions, retryCount = 0) }
->>>>>>> 7732aab3
       }
     }
   }
@@ -657,64 +634,6 @@
     }
   }
 
-  private fun handleRefreshResults(
-    clientResult: ClerkResult<Client, *>,
-    environmentResult: ClerkResult<Environment, *>,
-    appContext: Context,
-    options: ClerkConfigurationOptions?,
-  ) {
-    // Log results
-    handleClientResult(clientResult)
-    handleEnvironmentResult(environmentResult)
-
-    // Update any available state immediately to allow degraded but usable UI
-    if (clientResult is ClerkResult.Success) {
-      Clerk.updateClient(clientResult.value)
-      hasAnyDataLoaded = true
-    }
-    if (environmentResult is ClerkResult.Success) {
-      Clerk.updateEnvironment(environmentResult.value)
-      hasAnyDataLoaded = true
-    }
-
-    // Mark initialization complete only if we have any usable data (either newly fetched
-    // or previously initialized) to avoid blank screens while still allowing last-known
-    // values to be used.
-    _isInitialized.value = hasAnyDataLoaded
-
-    // Launch dependent operations concurrently, only when inputs are available
-    scope.launch {
-      if (Clerk.session != null) {
-        startTokenRefresh()
-      }
-    }
-
-    if (clientResult is ClerkResult.Success && environmentResult is ClerkResult.Success) {
-      // Launch device attestation only when both client and environment are present
-      scope.launch {
-        launchDeviceAttestationInBackground(
-          applicationContext = appContext,
-          cloudProjectNumber = options?.deviceAttestationOptions?.cloudProjectNumber,
-          applicationId = options?.deviceAttestationOptions?.applicationId,
-          clientId = clientResult.value.id!!,
-          environment = environmentResult.value,
-        )
-      }
-      if (Clerk.debugMode) {
-        ClerkLog.d("Client and environment refresh completed successfully")
-      }
-    } else {
-      ClerkLog.e(
-        "Partial or failed refresh - client: ${clientResult.javaClass.simpleName}, " +
-          "environment: ${environmentResult.javaClass.simpleName}. " +
-          "Proceeding with degraded mode."
-      )
-    }
-  }
-
-  /** Tracks whether any client or environment data has ever been loaded in this process. */
-  private var hasAnyDataLoaded: Boolean = false
-
   /** Logs API errors with appropriate detail based on error type. */
   private fun logApiError(
     operation: String,
@@ -727,4 +646,18 @@
       ClerkResult.Failure.ErrorType.UNKNOWN -> ClerkLog.e("$operation unknown error: $error")
     }
   }
+
+  /**
+   * Updates the Clerk singleton state with successfully loaded data.
+   *
+   * This method is called only when both client and environment data have been loaded successfully.
+   */
+  private fun updateClerkState(client: Client, environment: Environment) {
+    Clerk.updateClient(client)
+    Clerk.updateEnvironment(environment)
+
+    if (Clerk.debugMode) {
+      ClerkLog.d("Clerk state updated - Client ID: ${client.id}, Sessions: ${client.sessions.size}")
+    }
+  }
 }