name: Build Android App
on:
  pull_request:
    branches: [ "main", "sam/clerk-ui" ]

jobs:
<<<<<<< HEAD
  build-module:
    runs-on: macos-latest-xlarge
    strategy:
      matrix:
        module: [":source:api", ":source:ui"]
=======
  build:

    runs-on: blacksmith-4vcpu-ubuntu-2404

>>>>>>> 7732aab3
    steps:
      - uses: actions/checkout@v6
      - name: Set up JDK 21
        uses: actions/setup-java@v5
        with:
          java-version: '21'
          distribution: 'zulu'
          cache: gradle
      - name: Grant execute permission for gradlew
        run: chmod +x gradlew
      - name: Assemble ${{ matrix.module }}
        run: ./gradlew ${{ matrix.module }}:assembleDebug --build-cache --parallel

  # Optional: a final step that depends on both module builds
  verify:
    runs-on: macos-latest-xlarge
    needs: [build-module]
    steps:
      - run: echo "All module builds finished."<|MERGE_RESOLUTION|>--- conflicted
+++ resolved
@@ -4,18 +4,11 @@
     branches: [ "main", "sam/clerk-ui" ]
 
 jobs:
-<<<<<<< HEAD
   build-module:
-    runs-on: macos-latest-xlarge
+    runs-on: blacksmith-4vcpu-ubuntu-2404
     strategy:
       matrix:
         module: [":source:api", ":source:ui"]
-=======
-  build:
-
-    runs-on: blacksmith-4vcpu-ubuntu-2404
-
->>>>>>> 7732aab3
     steps:
       - uses: actions/checkout@v6
       - name: Set up JDK 21
