name: Android Unit Test
on:
  pull_request:
    branches: [ "main", "sam/clerk-ui" ]

jobs:
  test-module:
    runs-on: macos-latest-xlarge
    strategy:
      matrix:
        include:
          - module: ":source:api"
            path: "source/api"
            label: "source-api"   # <— safe artifact label (no /)
          - module: ":source:ui"
            path: "source/ui"
            label: "source-ui"
    steps:
<<<<<<< HEAD
      - uses: actions/checkout@v5
      - name: Set up JDK 21
=======
      - uses: actions/checkout@v6
      - name: set up JDK 21
>>>>>>> a70be066
        uses: actions/setup-java@v5
        with:
          java-version: '21'
          distribution: 'zulu'
          cache: gradle

      - name: Grant execute permission for gradlew
        run: chmod +x gradlew

      - name: Run unit tests for ${{ matrix.module }}
        run: ./gradlew ${{ matrix.module }}:testDebugUnitTest --build-cache --parallel

      - name: Upload test results (${{ matrix.label }})
        if: always()
        uses: actions/upload-artifact@v4
        with:
          name: test-results-${{ matrix.label }}    # <— no slashes
          path: |
            ${{ matrix.path }}/build/test-results/**
            ${{ matrix.path }}/build/reports/tests/**
          if-no-files-found: warn<|MERGE_RESOLUTION|>--- conflicted
+++ resolved
@@ -16,13 +16,8 @@
             path: "source/ui"
             label: "source-ui"
     steps:
-<<<<<<< HEAD
-      - uses: actions/checkout@v5
-      - name: Set up JDK 21
-=======
       - uses: actions/checkout@v6
       - name: set up JDK 21
->>>>>>> a70be066
         uses: actions/setup-java@v5
         with:
           java-version: '21'
