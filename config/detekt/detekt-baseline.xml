<?xml version='1.0' encoding='UTF-8'?>
<SmellBaseline>
  <ManuallySuppressedIssues/>
  <CurrentIssues>
    <ID>CyclomaticComplexMethod:ClerkComposeTheme.kt$@Composable private fun generateComputedColors(colors: ClerkColors): ComputedColors</ID>
<<<<<<< HEAD
    <ID>LongMethod:AuthStartView.kt$@Composable internal fun AuthStartViewImpl( onAuthComplete: () -> Unit, modifier: Modifier = Modifier, authViewHelper: AuthStartViewHelper = AuthStartViewHelper(), clerkTheme: ClerkTheme? = null, authStartViewModel: AuthStartViewModel = viewModel(), )</ID>
    <ID>LongMethod:AuthView.kt$@Composable fun AuthView( modifier: Modifier = Modifier, clerkTheme: ClerkTheme? = null, onAuthComplete: () -> Unit = {}, )</ID>
=======
    <ID>CyclomaticComplexMethod:ClerkTextField.kt$@Composable fun ClerkTextField( value: String, onValueChange: (String) -> Unit, modifier: Modifier = Modifier, onFocusChange: (Boolean) -> Unit = {}, @DrawableRes leadingIcon: Int? = null, @DrawableRes trailingIcon: Int? = null, label: String? = null, placeholder: String? = null, supportingText: String? = null, isError: Boolean = false, enabled: Boolean = true, maxLines: Int = 1, inputContentType: ContentType = ContentType.Username, visualTransformation: VisualTransformation = VisualTransformation.None, keyboardOptions: KeyboardOptions = KeyboardOptions.Default, clerkTheme: ClerkTheme? = null, )</ID>
    <ID>LongMethod:AuthStartView.kt$@Composable internal fun AuthStartViewImpl( onAuthComplete: () -> Unit, modifier: Modifier = Modifier, authViewHelper: AuthStartViewHelper = AuthStartViewHelper(), authStartViewModel: AuthStartViewModel = viewModel(), )</ID>
>>>>>>> 01242d7b
    <ID>LongMethod:ClerkButton.kt$@PreviewLightDark @Composable private fun PreviewButton()</ID>
    <ID>LongMethod:ClerkPhoneNumberField.kt$@Composable private fun PhoneNumberInput( computedColors: ComputedColors, value: String, onValueChange: (String) -> Unit, countryCode: String, errorText: String? = null, )</ID>
    <ID>LongMethod:ClerkStandardButtonSnapshotTest.kt$ClerkStandardButtonSnapshotTest$@Test fun clerkButtonGallery()</ID>
    <ID>LongMethod:ClerkTextField.kt$@Composable fun ClerkTextField( value: String, onValueChange: (String) -> Unit, modifier: Modifier = Modifier, onFocusChange: (Boolean) -> Unit = {}, @DrawableRes leadingIcon: Int? = null, @DrawableRes trailingIcon: Int? = null, label: String? = null, placeholder: String? = null, supportingText: String? = null, isError: Boolean = false, enabled: Boolean = true, maxLines: Int = 1, inputContentType: ContentType = ContentType.Username, visualTransformation: VisualTransformation = VisualTransformation.None, keyboardOptions: KeyboardOptions = KeyboardOptions.Default, clerkTheme: ClerkTheme? = null, )</ID>
    <ID>LongMethod:ClerkTextField.kt$@PreviewLightDark @Composable private fun PreviewClerkTextField()</ID>
    <ID>LongMethod:ClerkTextField.kt$@PreviewLightDark @Composable private fun PreviewClerkTextFieldError()</ID>
    <ID>LongMethod:ClerkTextFieldSnapshotTest.kt$ClerkTextFieldSnapshotTest$@Test fun testClerkTextFieldError()</ID>
    <ID>LongMethod:ClerkTextFieldSnapshotTest.kt$ClerkTextFieldSnapshotTest$@Test fun testClerkTextFieldUnfocused()</ID>
    <ID>LongMethod:SignUpCollectFieldView.kt$@Composable private fun SignUpCollectFieldViewImpl( collectField: CollectField, collectFieldHelper: CollectFieldHelper, onAuthComplete: () -> Unit, modifier: Modifier = Modifier, viewModel: CollectFieldViewModel = viewModel(), )</ID>
    <ID>LongMethod:SignUpCompleteProfileView.kt$@Composable private fun InputRow( firstEnabled: Boolean, lastEnabled: Boolean, first: String, last: String, onFirstChange: (String) -> Unit, onLastChange: (String) -> Unit, onFocusChange: (CompleteProfileField) -> Unit = {}, )</ID>
    <ID>LongMethod:UserProfileSecurityView.kt$@OptIn(ExperimentalMaterial3Api::class) @Composable private fun UserProfileSecurityMainContent( isPasswordEnabled: Boolean, isPasskeyEnabled: Boolean, isMfaEnabled: Boolean, isDeleteSelfEnabled: Boolean, snackbarHostState: SnackbarHostState, sessions: ImmutableList&lt;Session>, )</ID>
    <ID>LongParameterList:AuthStartView.kt$( authViewHelper: AuthStartViewHelper, phoneNumberFieldIsActive: Boolean, authStartPhoneNumber: String, authStartIdentifier: String, onPhoneNumberChange: (String) -> Unit, onIdentifierChange: (String) -> Unit, )</ID>
    <ID>LongParameterList:ClerkButton.kt$( isLoading: Boolean, icons: ClerkButtonIcons, isEnabled: Boolean, text: String?, size: ClerkButtonConfiguration.Size, paddingValues: PaddingValues, tokens: ButtonStyleTokens, )</ID>
    <ID>LongParameterList:ClerkButton.kt$( text: String?, onClick: () -> Unit, clerkButtonState: ClerkButtonState, configuration: ClerkButtonConfiguration, paddingValues: PaddingValues, interactionSource: MutableInteractionSource, modifier: Modifier = Modifier, icons: ClerkButtonIcons = ClerkButtonDefaults.icons(), clerkTheme: ClerkTheme? = null, )</ID>
    <ID>LongParameterList:ClerkTypographyDefaults.kt$ClerkTypographyBuilder$( var displaySmall: TextStyle, var headlineLarge: TextStyle, var headlineMedium: TextStyle, var headlineSmall: TextStyle, var titleMedium: TextStyle, var titleSmall: TextStyle, var bodyLarge: TextStyle, var bodyMedium: TextStyle, var bodySmall: TextStyle, var labelMedium: TextStyle, var labelSmall: TextStyle, )</ID>
    <ID>LongParameterList:SignUpCollectFieldView.kt$( collectField: CollectField, collectFieldHelper: CollectFieldHelper, email: String, onEmailChange: (String) -> Unit, password: String, onPasswordChange: (String) -> Unit, phone: String, onPhoneChange: (String) -> Unit, username: String, onUsernameChange: (String) -> Unit, )</ID>
    <ID>LongParameterList:SignUpCompleteProfileView.kt$( firstEnabled: Boolean, lastEnabled: Boolean, first: String, last: String, onFirstChange: (String) -> Unit, onLastChange: (String) -> Unit, onFocusChange: (CompleteProfileField) -> Unit = {}, )</ID>
    <ID>LongParameterList:UserProfileDetailView.kt$( innerPadding: PaddingValues, scrollState: ScrollState, emailAddresses: ImmutableList&lt;EmailAddress>, phoneNumbers: ImmutableList&lt;PhoneNumber>, externalAccounts: ImmutableList&lt;ExternalAccount>, onShowBottomSheet: (BottomSheetMode) -> Unit, onError: (String) -> Unit, )</ID>
    <ID>LongParameterList:UserProfileMfaAddSmsView.kt$( availablePhoneNumbers: ImmutableList&lt;PhoneNumber>, onReserveForSecondFactor: (PhoneNumber) -> Unit, onAddPhoneNumber: () -> Unit, modifier: Modifier = Modifier, isLoading: Boolean = false, onDismiss: () -> Unit, selectedNumber: PhoneNumber?, onSelectedNumberChange: (PhoneNumber?) -> Unit, )</ID>
    <ID>LongParameterList:UserProfileSecurityView.kt$( innerPadding: PaddingValues, configuration: SecurityContentConfiguration, onError: (String?) -> Unit, onClickDeleteAccount: () -> Unit, onClickAddPassword: (PasswordAction) -> Unit, onAdd: () -> Unit, )</ID>
    <ID>LongParameterList:UserProfileSecurityView.kt$( isPasswordEnabled: Boolean, isPasskeyEnabled: Boolean, isMfaEnabled: Boolean, isDeleteSelfEnabled: Boolean, snackbarHostState: SnackbarHostState, sessions: ImmutableList&lt;Session>, )</ID>
    <ID>MagicNumber:AndroidTelemetryEventThrottler.kt$AndroidTelemetryEventThrottler$1000L</ID>
    <ID>MagicNumber:AndroidTelemetryEventThrottler.kt$AndroidTelemetryEventThrottler$24L</ID>
    <ID>MagicNumber:AndroidTelemetryEventThrottler.kt$AndroidTelemetryEventThrottler$60L</ID>
    <ID>MagicNumber:ColorUtils.kt$4f</ID>
    <ID>MagicNumber:DeviceAttestationHelper.kt$DeviceAttestationHelper$8</ID>
    <ID>MagicNumber:UiActivity1.kt$UiActivity1$0xFFF9F9F9</ID>
    <ID>MagicNumber:UiActivity2.kt$UiActivity2$0xFFF9F9F9</ID>
    <ID>MatchingDeclarationName:ColorUtils.kt$DangerPalette</ID>
    <ID>NestedBlockDepth:ClientSyncingMiddleware.kt$ClientSyncingMiddleware$override fun intercept(chain: Interceptor.Chain): Response</ID>
    <ID>ReturnCount:DeviceAssertionMiddleware.kt$DeviceAssertionInterceptor.DeviceAttestationManager$suspend fun performDeviceAssertion(request: Request, error: ClerkError): Boolean</ID>
    <ID>SwallowedException:PasskeyCredentialManagerTest.kt$PasskeyCredentialManagerTest$e: Exception</ID>
    <ID>TooGenericExceptionThrown:DeviceAttestationHelper.kt$DeviceAttestationHelper$throw RuntimeException("Failed to hash clientId", e)</ID>
    <ID>TooManyFunctions:AuthStartViewModel.kt$AuthStartViewModel : ViewModel</ID>
    <ID>TooManyFunctions:ClerkCodeInputField.kt$com.clerk.ui.core.input.ClerkCodeInputField.kt</ID>
    <ID>TooManyFunctions:ConfigurationManager.kt$ConfigurationManager</ID>
    <ID>TooManyFunctions:Organization.kt$com.clerk.api.organizations.Organization.kt</ID>
    <ID>TooManyFunctions:OrganizationApi.kt$OrganizationApi</ID>
    <ID>TooManyFunctions:User.kt$com.clerk.api.user.User.kt</ID>
    <ID>UnusedPrivateClass:ClerkApiResultCallAdapterFactory.kt$ApiException : Exception</ID>
    <ID>UnusedPrivateMember:UiActivity1.kt$UiActivity1$@Suppress("MagicNumber") @Composable private fun MainContent()</ID>
    <ID>UnusedPrivateMember:UiActivity2.kt$UiActivity2$@Suppress("MagicNumber") @Composable private fun MainContent()</ID>
    <ID>UnusedPrivateProperty:build.gradle.kts$val detektProjectBaseline by tasks.registering(DetektCreateBaselineTask::class) { description = "Overrides current baseline." buildUponDefaultConfig.set(true) ignoreFailures.set(true) parallel.set(true) setSource(files(rootDir)) config.setFrom(files("$rootDir/config/detekt/detekt.yml")) baseline.set(file("$rootDir/config/detekt/detekt-baseline.xml")) include("**/*.kt") include("**/*.kts") exclude("**/resources/**") exclude("**/build/**") }</ID>
  </CurrentIssues>
</SmellBaseline><|MERGE_RESOLUTION|>--- conflicted
+++ resolved
@@ -3,13 +3,8 @@
   <ManuallySuppressedIssues/>
   <CurrentIssues>
     <ID>CyclomaticComplexMethod:ClerkComposeTheme.kt$@Composable private fun generateComputedColors(colors: ClerkColors): ComputedColors</ID>
-<<<<<<< HEAD
-    <ID>LongMethod:AuthStartView.kt$@Composable internal fun AuthStartViewImpl( onAuthComplete: () -> Unit, modifier: Modifier = Modifier, authViewHelper: AuthStartViewHelper = AuthStartViewHelper(), clerkTheme: ClerkTheme? = null, authStartViewModel: AuthStartViewModel = viewModel(), )</ID>
-    <ID>LongMethod:AuthView.kt$@Composable fun AuthView( modifier: Modifier = Modifier, clerkTheme: ClerkTheme? = null, onAuthComplete: () -> Unit = {}, )</ID>
-=======
     <ID>CyclomaticComplexMethod:ClerkTextField.kt$@Composable fun ClerkTextField( value: String, onValueChange: (String) -> Unit, modifier: Modifier = Modifier, onFocusChange: (Boolean) -> Unit = {}, @DrawableRes leadingIcon: Int? = null, @DrawableRes trailingIcon: Int? = null, label: String? = null, placeholder: String? = null, supportingText: String? = null, isError: Boolean = false, enabled: Boolean = true, maxLines: Int = 1, inputContentType: ContentType = ContentType.Username, visualTransformation: VisualTransformation = VisualTransformation.None, keyboardOptions: KeyboardOptions = KeyboardOptions.Default, clerkTheme: ClerkTheme? = null, )</ID>
     <ID>LongMethod:AuthStartView.kt$@Composable internal fun AuthStartViewImpl( onAuthComplete: () -> Unit, modifier: Modifier = Modifier, authViewHelper: AuthStartViewHelper = AuthStartViewHelper(), authStartViewModel: AuthStartViewModel = viewModel(), )</ID>
->>>>>>> 01242d7b
     <ID>LongMethod:ClerkButton.kt$@PreviewLightDark @Composable private fun PreviewButton()</ID>
     <ID>LongMethod:ClerkPhoneNumberField.kt$@Composable private fun PhoneNumberInput( computedColors: ComputedColors, value: String, onValueChange: (String) -> Unit, countryCode: String, errorText: String? = null, )</ID>
     <ID>LongMethod:ClerkStandardButtonSnapshotTest.kt$ClerkStandardButtonSnapshotTest$@Test fun clerkButtonGallery()</ID>
