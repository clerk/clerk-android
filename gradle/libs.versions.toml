--- conflicted
+++ resolved
@@ -15,13 +15,8 @@
 hiltNavigationCompose = "1.2.0"
 jdk = "17"
 jvmTarget = "17"
-<<<<<<< HEAD
-kotlin = "2.1.0"
+kotlin = "2.2.10"
 ksp = "2.2.10-2.0.2"
-=======
-kotlin = "2.2.10"
-ksp = "2.1.0-1.0.29"
->>>>>>> c8281aa5
 lifecycleProcess = "2.9.2"
 material3 = "1.3.2"
 mavenPublish = "0.34.0"
