[versions]
activityKtx = "1.11.0"
adsMobileSdk = "0.21.0-beta01"
agp = "8.13.1"
appcompat = "1.7.1"
automap = "0.1.1"
chucker = "4.2.0"
composeBom = "2025.11.00"
core = "1.7.0"
coreKtx = "1.17.0"
coreKtxVersion = "1.7.0"
detekt = "1.23.8"
dokka = "1.9.20"
espressoCore = "3.7.0"
firebase-appDistrubution = "5.2.0"
googleGms = "4.4.4"
junit = "1.3.0"
ksp = "2.3.2"
lifecycleProcess = "2.9.4"
material = "1.13.0"
material3 = "1.4.0"
materialKolor = "4.0.4"
mavenPublish = "0.35.0"
navigation3 = "1.0.0-beta01"
navigationCompose = "2.9.6"
<<<<<<< HEAD
okhttp = "5.3.0"
paparazziPlugin = "2.0.0-alpha02"
=======
okhttp = "5.3.1"
>>>>>>> c7937557
retrofit = "3.0.0"
robolectric = "4.16"
runner = "1.5.2"
sortDependencies = "0.15"
spotless = "8.0.0"
turbineVersion = "1.2.1"
uiToolingPreviewAndroid = "1.9.4"


# Build Versions -- Do not delete
clerk-api = "0.1.19"
clerk-ui = "0.1.0-SNAPSHOT"
jdk = "17"
jvmTarget = "17"
kotlin = "2.2.21"
minSdk = "24"
compileSdk = "36"
kotlinStdlib = "2.2.21"
kotlinTest = "2.2.21"

[libraries]
activity-compose = { module = "androidx.activity:activity-compose", version.ref = "activityKtx" }
ads-mobile-sdk = { group = "com.google.android.libraries.ads.mobile.sdk", name = "ads-mobile-sdk", version.ref = "adsMobileSdk" }
androidx-appcompat = { group = "androidx.appcompat", name = "appcompat", version.ref = "appcompat" }
androidx-arch-test = "androidx.arch.core:core-testing:2.2.0"
androidx-browser = "androidx.browser:browser:1.9.0"
androidx-compose-foundation = { group = "androidx.compose.foundation", name = "foundation" }
androidx-compose-icons = "org.jetbrains.compose.material:material-icons-core:1.7.3"
androidx-compose-runtime = { group = "androidx.compose.runtime", name = "runtime" }
androidx-core = { module = "androidx.test:core", version.ref = "core" }
androidx-core-ktx = { group = "androidx.core", name = "core-ktx", version.ref = "coreKtx" }
androidx-credentials = "androidx.credentials:credentials:1.5.0"
androidx-junit = { group = "androidx.test.ext", name = "junit", version.ref = "junit" }
androidx-lifecycle = "androidx.lifecycle:lifecycle-runtime-compose:2.9.4"
androidx-lifecycle-process = { group = "androidx.lifecycle", name = "lifecycle-process", version.ref = "lifecycleProcess" }
androidx-lifecycle-runtime = "androidx.lifecycle:lifecycle-runtime-ktx:2.9.4"
androidx-lifecycle-viewmodel = "androidx.lifecycle:lifecycle-viewmodel-ktx:2.9.4"
androidx-lifecycle-viewmodel-compose = "androidx.lifecycle:lifecycle-viewmodel-compose:2.9.4"
androidx-navigation3-runtime = { module = "androidx.navigation3:navigation3-runtime", version.ref = "navigation3" }
androidx-navigation3-ui = { module = "androidx.navigation3:navigation3-ui", version.ref = "navigation3" }
androidx-playServicesAuth = "androidx.credentials:credentials-play-services-auth:1.5.0"
androidx-runner = { group = "androidx.test", name = "runner", version.ref = "runner" }
androidx-ui = { group = "androidx.compose.ui", name = "ui" }
androidx-ui-graphics = { group = "androidx.compose.ui", name = "ui-graphics" }
androidx-ui-test-manifest = { group = "androidx.compose.ui", name = "ui-test-manifest" }
androidx-ui-tooling = { group = "androidx.compose.ui", name = "ui-tooling" }
androidx-ui-tooling-preview = { group = "androidx.compose.ui", name = "ui-tooling-preview" }
androidx-ui-tooling-preview-android = { group = "androidx.compose.ui", name = "ui-tooling-preview-android", version.ref = "uiToolingPreviewAndroid" }
chucker-debug = { group = "com.github.chuckerteam.chucker", name = "library", version.ref = "chucker" }
clerk-automap-annotations = { module = "com.clerk:automap-annotations", version.ref = "automap" }
clerk-automap-processor = { module = "com.clerk:automap-processor", version.ref = "automap" }
coil = "io.coil-kt.coil3:coil-compose:3.3.0"
coil-okhttp = "io.coil-kt.coil3:coil-network-okhttp:3.3.0"
compose-bom = { module = "androidx.compose:compose-bom", version.ref = "composeBom" }
compose-lints = "com.slack.lint.compose:compose-lint-checks:1.4.2"
core-ktx = { module = "androidx.test:core-ktx", version.ref = "coreKtxVersion" }
firebase-appDistribution = "com.google.firebase:firebase-appdistribution:17.0.0"
firebase-bom = "com.google.firebase:firebase-bom:34.4.0"
google-identity = "com.google.android.libraries.identity.googleid:googleid:1.1.1"
google-libphonenumber = "com.googlecode.libphonenumber:libphonenumber:9.0.18"
google-playIntegrity = "com.google.android.play:integrity:1.5.0"
junit = "junit:junit:4.13.2"
jwt-decode = "com.auth0.android:jwtdecode:2.0.2"
kotlin-stdlib = { group = "org.jetbrains.kotlin", name = "kotlin-stdlib", version.ref = "kotlinStdlib" }
kotlin-test = { group = "org.jetbrains.kotlin", name = "kotlin-test", version.ref = "kotlinTest" }
kotlinx-coroutines = "org.jetbrains.kotlinx:kotlinx-coroutines-core:1.10.2"
kotlinx-coroutines-test = "org.jetbrains.kotlinx:kotlinx-coroutines-test:1.10.2"
kotlinx-datetime = "org.jetbrains.kotlinx:kotlinx-datetime:0.7.1-0.6.x-compat"
kotlinx-immutable = "org.jetbrains.kotlinx:kotlinx-collections-immutable:0.4.0"
kotlinx-serialization = "org.jetbrains.kotlinx:kotlinx-serialization-json:1.9.0"
ksp-api = { group = "com.google.devtools.ksp", name = "symbol-processing-api", version.ref = "ksp" }
ktor-client-core = "io.ktor:ktor-client-core:2.3.0"
ktor-client-negototiation = "io.ktor:ktor-client-content-negotiation:2.3.0"
ktor-client-okhttp = "io.ktor:ktor-client-okhttp:2.3.0"
ktor-serialization-kotlinx-json = "io.ktor:ktor-serialization-kotlinx-json:2.3.0"
material = { group = "com.google.android.material", name = "material", version.ref = "material" }
material3 = { module = "androidx.compose.material3:material3", version.ref = "material3" }
materialKolor = { module = "com.materialkolor:material-kolor", version.ref = "materialKolor" }
mockito = "org.mockito:mockito-core:5.20.0"
mockk = "io.mockk:mockk:1.14.6"
navigation-compose = { module = "androidx.navigation:navigation-compose", version.ref = "navigationCompose" }
okhttp = { group = "com.squareup.okhttp3", name = "okhttp", version.ref = "okhttp" }
okhttp-logging = { group = "com.squareup.okhttp3", name = "logging-interceptor", version.ref = "okhttp" }
paparazzi = "app.cash.paparazzi:paparazzi:2.0.0-alpha02"
processPhoenix = "com.jakewharton:process-phoenix:3.0.0"
retrofit = { module = "com.squareup.retrofit2:retrofit", version.ref = "retrofit" }
retrofit-kotlinx = { module = "com.squareup.retrofit2:converter-kotlinx-serialization", version.ref = "retrofit" }
robolectric = { module = "org.robolectric:robolectric", version.ref = "robolectric" }
turbine = { module = "app.cash.turbine:turbine", version.ref = "turbineVersion" }
versioning-plugin = { module = "org.jetbrains.dokka:versioning-plugin", version.ref = "dokka" }


[plugins]
android-application = { id = "com.android.application", version.ref = "agp" }
android-kotlin-multiplatform-library = { id = "com.android.kotlin.multiplatform.library", version.ref = "agp" }
android-library = { id = "com.android.library", version.ref = "agp" }
android-lint = { id = "com.android.lint", version.ref = "agp" }
detekt = { id = "io.gitlab.arturbosch.detekt", version.ref = "detekt" }
dokka = { id = "org.jetbrains.dokka", version.ref = "dokka" }
firebase-appDistribution = { id = "com.google.firebase.appdistribution", version.ref = "firebase-appDistrubution" }
google-gms = { id = "com.google.gms.google-services", version.ref = "googleGms" }
jetbrains-kotlin-jvm = { id = "org.jetbrains.kotlin.jvm", version.ref = "kotlin" }
kotlin-android = { id = "org.jetbrains.kotlin.android", version.ref = "kotlin" }
kotlin-compose = { id = "org.jetbrains.kotlin.plugin.compose", version.ref = "kotlin" }
kotlin-multiplatform = { id = "org.jetbrains.kotlin.multiplatform", version.ref = "kotlin" }
kotlin-plugin-serialization = { id = "org.jetbrains.kotlin.plugin.serialization", version.ref = "kotlin" }
ksp = { id = "com.google.devtools.ksp", version.ref = "ksp" }
mavenPublish = { id = "com.vanniktech.maven.publish", version.ref = "mavenPublish" }
paparazzi = { id = "app.cash.paparazzi", version.ref = "paparazziPlugin" }
sortDependencies = { id = "com.squareup.sort-dependencies", version.ref = "sortDependencies" }
spotless = { id = "com.diffplug.spotless", version.ref = "spotless" }
<|MERGE_RESOLUTION|>--- conflicted
+++ resolved
@@ -23,12 +23,8 @@
 mavenPublish = "0.35.0"
 navigation3 = "1.0.0-beta01"
 navigationCompose = "2.9.6"
-<<<<<<< HEAD
-okhttp = "5.3.0"
 paparazziPlugin = "2.0.0-alpha02"
-=======
 okhttp = "5.3.1"
->>>>>>> c7937557
 retrofit = "3.0.0"
 robolectric = "4.16"
 runner = "1.5.2"
