[versions]
activityKtx = "1.11.0"
agp = "8.13.0"
appcompat = "1.7.1"
automap = "0.1.1"
chucker = "4.2.0"
composeBom = "2025.10.01"
core = "1.6.1"
coreKtxVersion = "1.7.0"
detekt = "1.23.8"
dokka = "1.9.20"
<<<<<<< HEAD
firebase-appDistrubution = "5.1.1"
googleGms = "4.4.3"
kotlin = "2.2.10"
ksp = "2.2.20-2.0.4"
=======
kotlin = "2.2.21"
ksp = "2.3.0"
>>>>>>> 448b9ebd
lifecycleProcess = "2.9.4"
material3 = "1.4.0"
materialKolor = "4.0.2"
mavenPublish = "0.34.0"
navigationCompose = "2.9.5"
okhttp = "5.2.1"
retrofit = "3.0.0"
robolectric = "4.16"
sortDependencies = "0.15"
spotless = "8.0.0"
coreKtx = "1.17.0"
junit = "1.3.0"
espressoCore = "3.7.0"
material = "1.13.0"
uiToolingPreviewAndroid = "1.9.4"
paparazziPlugin = "2.0.0-alpha02"
turbineVersion = "1.2.1"
navigation3 = "1.0.0-alpha09"

# Build Versions -- Do not delete
<<<<<<< HEAD
clerk-api = "0.1.12"
=======
clerk-sdk = "0.1.17"
>>>>>>> 448b9ebd
clerk-ui = "0.1.0-SNAPSHOT"
jdk = "17"
jvmTarget = "17"
minSdk = "24"
compileSdk = "36"

[libraries]
activity-compose = { module = "androidx.activity:activity-compose", version.ref = "activityKtx" }
androidx-appcompat = { group = "androidx.appcompat", name = "appcompat", version.ref = "appcompat" }
androidx-arch-test = "androidx.arch.core:core-testing:2.2.0"
androidx-browser = "androidx.browser:browser:1.9.0"
androidx-compose-runtime = { group = "androidx.compose.runtime", name = "runtime" }
androidx-compose-foundation = { group = "androidx.compose.foundation", name = "foundation" }
androidx-compose-icons = "org.jetbrains.compose.material:material-icons-core:1.7.3"
androidx-core = { module = "androidx.test:core", version.ref = "core" }
androidx-credentials = "androidx.credentials:credentials:1.5.0"
androidx-lifecycle = "androidx.lifecycle:lifecycle-runtime-compose:2.9.4"
androidx-lifecycle-process = { group = "androidx.lifecycle", name = "lifecycle-process", version.ref = "lifecycleProcess" }
androidx-lifecycle-runtime = "androidx.lifecycle:lifecycle-runtime-ktx:2.9.4"
androidx-lifecycle-viewmodel = "androidx.lifecycle:lifecycle-viewmodel-ktx:2.9.4"
androidx-lifecycle-viewmodel-compose = "androidx.lifecycle:lifecycle-viewmodel-compose:2.9.4"
androidx-navigation3-runtime = { module = "androidx.navigation3:navigation3-runtime", version.ref = "navigation3" }
androidx-navigation3-ui = { module = "androidx.navigation3:navigation3-ui", version.ref = "navigation3" }
androidx-playServicesAuth = "androidx.credentials:credentials-play-services-auth:1.5.0"
androidx-ui = { group = "androidx.compose.ui", name = "ui" }
androidx-ui-graphics = { group = "androidx.compose.ui", name = "ui-graphics" }
androidx-ui-tooling = { group = "androidx.compose.ui", name = "ui-tooling" }
androidx-ui-tooling-preview = { group = "androidx.compose.ui", name = "ui-tooling-preview" }
chucker-debug = { group = "com.github.chuckerteam.chucker", name = "library", version.ref = "chucker" }
clerk-automap-annotations = { module = "com.clerk:automap-annotations", version.ref = "automap" }
clerk-automap-processor = { module = "com.clerk:automap-processor", version.ref = "automap" }
coil = "io.coil-kt.coil3:coil-compose:3.3.0"
coil-okhttp = "io.coil-kt.coil3:coil-network-okhttp:3.3.0"
compose-bom = { module = "androidx.compose:compose-bom", version.ref = "composeBom" }
compose-lints = "com.slack.lint.compose:compose-lint-checks:1.4.2"
core-ktx = { module = "androidx.test:core-ktx", version.ref = "coreKtxVersion" }
firebase-bom = "com.google.firebase:firebase-bom:34.4.0"
firebase-appDistribution = "com.google.firebase:firebase-appdistribution:17.0.0"
google-identity = "com.google.android.libraries.identity.googleid:googleid:1.1.1"
google-playIntegrity = "com.google.android.play:integrity:1.5.0"
google-libphonenumber = "com.googlecode.libphonenumber:libphonenumber:9.0.17"
junit = "junit:junit:4.13.2"
jwt-decode = "com.auth0.android:jwtdecode:2.0.2"
kotlinx-coroutines = "org.jetbrains.kotlinx:kotlinx-coroutines-core:1.10.2"
kotlinx-coroutines-test = "org.jetbrains.kotlinx:kotlinx-coroutines-test:1.10.2"
kotlinx-datetime = "org.jetbrains.kotlinx:kotlinx-datetime:0.7.1-0.6.x-compat"
kotlinx-immutable = "org.jetbrains.kotlinx:kotlinx-collections-immutable:0.4.0"
kotlinx-serialization = "org.jetbrains.kotlinx:kotlinx-serialization-json:1.9.0"
ksp-api = { group = "com.google.devtools.ksp", name = "symbol-processing-api", version.ref = "ksp" }
material3 = { module = "androidx.compose.material3:material3", version.ref = "material3" }
materialKolor = { module = "com.materialkolor:material-kolor", version.ref = "materialKolor" }
mockito = "org.mockito:mockito-core:5.20.0"
mockk = "io.mockk:mockk:1.14.6"
navigation-compose = { module = "androidx.navigation:navigation-compose", version.ref = "navigationCompose" }
okhttp = { group = "com.squareup.okhttp3", name = "okhttp", version.ref = "okhttp" }
okhttp-logging = { group = "com.squareup.okhttp3", name = "logging-interceptor", version.ref = "okhttp" }
retrofit = { module = "com.squareup.retrofit2:retrofit", version.ref = "retrofit" }
retrofit-kotlinx = { module = "com.squareup.retrofit2:converter-kotlinx-serialization", version.ref = "retrofit" }
robolectric = { module = "org.robolectric:robolectric", version.ref = "robolectric" }
turbine = { module = "app.cash.turbine:turbine", version.ref = "turbineVersion" }
versioning-plugin = { module = "org.jetbrains.dokka:versioning-plugin", version.ref = "dokka" }
androidx-core-ktx = { group = "androidx.core", name = "core-ktx", version.ref = "coreKtx" }
androidx-junit = { group = "androidx.test.ext", name = "junit", version.ref = "junit" }
androidx-ui-test-manifest = { group = "androidx.compose.ui", name = "ui-test-manifest" }
material = { group = "com.google.android.material", name = "material", version.ref = "material" }
androidx-ui-tooling-preview-android = { group = "androidx.compose.ui", name = "ui-tooling-preview-android", version.ref = "uiToolingPreviewAndroid" }
paparazzi = "app.cash.paparazzi:paparazzi:2.0.0-alpha02"


[plugins]
paparazzi = { id = "app.cash.paparazzi", version.ref = "paparazziPlugin" }
android-application = { id = "com.android.application", version.ref = "agp" }
android-library = { id = "com.android.library", version.ref = "agp" }
detekt = { id = "io.gitlab.arturbosch.detekt", version.ref = "detekt" }
dokka = { id = "org.jetbrains.dokka", version.ref = "dokka" }
jetbrains-kotlin-jvm = { id = "org.jetbrains.kotlin.jvm", version.ref = "kotlin" }
kotlin-android = { id = "org.jetbrains.kotlin.android", version.ref = "kotlin" }
kotlin-compose = { id = "org.jetbrains.kotlin.plugin.compose", version.ref = "kotlin" }
kotlin-plugin-serialization = { id = "org.jetbrains.kotlin.plugin.serialization", version.ref = "kotlin" }
ksp = { id = "com.google.devtools.ksp", version.ref = "ksp" }
mavenPublish = { id = "com.vanniktech.maven.publish", version.ref = "mavenPublish" }
sortDependencies = { id = "com.squareup.sort-dependencies", version.ref = "sortDependencies" }
spotless = { id = "com.diffplug.spotless", version.ref = "spotless" }
google-gms = { id = "com.google.gms.google-services", version.ref = "googleGms" }
firebase-appDistribution = { id = "com.google.firebase.appdistribution", version.ref = "firebase-appDistrubution" }<|MERGE_RESOLUTION|>--- conflicted
+++ resolved
@@ -5,19 +5,14 @@
 automap = "0.1.1"
 chucker = "4.2.0"
 composeBom = "2025.10.01"
-core = "1.6.1"
+core = "1.7.0"
 coreKtxVersion = "1.7.0"
 detekt = "1.23.8"
 dokka = "1.9.20"
-<<<<<<< HEAD
 firebase-appDistrubution = "5.1.1"
 googleGms = "4.4.3"
-kotlin = "2.2.10"
-ksp = "2.2.20-2.0.4"
-=======
 kotlin = "2.2.21"
 ksp = "2.3.0"
->>>>>>> 448b9ebd
 lifecycleProcess = "2.9.4"
 material3 = "1.4.0"
 materialKolor = "4.0.2"
@@ -38,11 +33,7 @@
 navigation3 = "1.0.0-alpha09"
 
 # Build Versions -- Do not delete
-<<<<<<< HEAD
-clerk-api = "0.1.12"
-=======
-clerk-sdk = "0.1.17"
->>>>>>> 448b9ebd
+clerk-api = "0.1.17"
 clerk-ui = "0.1.0-SNAPSHOT"
 jdk = "17"
 jvmTarget = "17"
