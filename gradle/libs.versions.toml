--- conflicted
+++ resolved
@@ -34,11 +34,7 @@
 uiToolingPreviewAndroid = "1.9.5"
 
 # Build Versions -- Do not delete
-<<<<<<< HEAD
-clerk-api = "0.1.21"
-=======
-clerk-sdk = "0.1.22"
->>>>>>> 228a23d5
+clerk-api = "0.1.22"
 clerk-ui = "0.1.0-SNAPSHOT"
 jdk = "17"
 jvmTarget = "17"
