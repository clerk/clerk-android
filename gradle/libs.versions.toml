[versions]
activityKtx = "1.11.0"
agp = "8.13.0"
appcompat = "1.7.1"
automap = "0.1.1"
chucker = "4.2.0"
composeBom = "2025.10.00"
core = "1.7.0"
coreKtxVersion = "1.7.0"
detekt = "1.23.8"
dokka = "1.9.20"
firebase-appDistrubution = "5.1.1"
googleGms = "4.4.3"
kotlin = "2.2.10"
ksp = "2.2.20-2.0.4"
lifecycleProcess = "2.9.4"
material3 = "1.4.0"
materialKolor = "3.0.1"
mavenPublish = "0.34.0"
navigationCompose = "2.9.5"
okhttp = "5.2.1"
retrofit = "3.0.0"
robolectric = "4.16"
sortDependencies = "0.15"
spotless = "8.0.0"
coreKtx = "1.17.0"
junit = "1.3.0"
espressoCore = "3.7.0"
material = "1.13.0"
uiToolingPreviewAndroid = "1.9.3"
paparazziPlugin = "2.0.0-alpha02"
turbineVersion = "1.2.1"
navigation3 = "1.0.0-alpha09"

# Build Versions -- Do not delete
<<<<<<< HEAD
clerk-api = "0.1.10"
=======
clerk-sdk = "0.1.11"
>>>>>>> bfbbf8ed
clerk-ui = "0.1.0-SNAPSHOT"
jdk = "17"
jvmTarget = "17"
minSdk = "24"
compileSdk = "36"

[libraries]
activity-compose = { module = "androidx.activity:activity-compose", version.ref = "activityKtx" }
androidx-appcompat = { group = "androidx.appcompat", name = "appcompat", version.ref = "appcompat" }
androidx-arch-test = "androidx.arch.core:core-testing:2.2.0"
androidx-browser = "androidx.browser:browser:1.9.0"
androidx-compose-runtime = { group = "androidx.compose.runtime", name = "runtime" }
androidx-compose-foundation = { group = "androidx.compose.foundation", name = "foundation" }
androidx-compose-icons = "org.jetbrains.compose.material:material-icons-core:1.7.3"
androidx-core = { module = "androidx.test:core", version.ref = "core" }
androidx-credentials = "androidx.credentials:credentials:1.5.0"
androidx-lifecycle = "androidx.lifecycle:lifecycle-runtime-compose:2.9.4"
androidx-lifecycle-process = { group = "androidx.lifecycle", name = "lifecycle-process", version.ref = "lifecycleProcess" }
androidx-lifecycle-runtime = "androidx.lifecycle:lifecycle-runtime-ktx:2.9.4"
androidx-lifecycle-viewmodel = "androidx.lifecycle:lifecycle-viewmodel-ktx:2.9.4"
androidx-lifecycle-viewmodel-compose = "androidx.lifecycle:lifecycle-viewmodel-compose:2.9.4"
androidx-navigation3-runtime = { module = "androidx.navigation3:navigation3-runtime", version.ref = "navigation3" }
androidx-navigation3-ui = { module = "androidx.navigation3:navigation3-ui", version.ref = "navigation3" }
androidx-playServicesAuth = "androidx.credentials:credentials-play-services-auth:1.5.0"
androidx-ui = { group = "androidx.compose.ui", name = "ui" }
androidx-ui-graphics = { group = "androidx.compose.ui", name = "ui-graphics" }
androidx-ui-tooling = { group = "androidx.compose.ui", name = "ui-tooling" }
androidx-ui-tooling-preview = { group = "androidx.compose.ui", name = "ui-tooling-preview" }
chucker-debug = { group = "com.github.chuckerteam.chucker", name = "library", version.ref = "chucker" }
clerk-automap-annotations = { module = "com.clerk:automap-annotations", version.ref = "automap" }
clerk-automap-processor = { module = "com.clerk:automap-processor", version.ref = "automap" }
coil = "io.coil-kt.coil3:coil-compose:3.3.0"
coil-okhttp = "io.coil-kt.coil3:coil-network-okhttp:3.3.0"
compose-bom = { module = "androidx.compose:compose-bom", version.ref = "composeBom" }
compose-lints = "com.slack.lint.compose:compose-lint-checks:1.4.2"
core-ktx = { module = "androidx.test:core-ktx", version.ref = "coreKtxVersion" }
firebase-bom = "com.google.firebase:firebase-bom:34.4.0"
firebase-appDistribution = "com.google.firebase:firebase-appdistribution:17.0.0"
google-identity = "com.google.android.libraries.identity.googleid:googleid:1.1.1"
google-playIntegrity = "com.google.android.play:integrity:1.5.0"
google-libphonenumber = "com.googlecode.libphonenumber:libphonenumber:9.0.16"
junit = "junit:junit:4.13.2"
jwt-decode = "com.auth0.android:jwtdecode:2.0.2"
kotlinx-coroutines = "org.jetbrains.kotlinx:kotlinx-coroutines-core:1.10.2"
kotlinx-coroutines-test = "org.jetbrains.kotlinx:kotlinx-coroutines-test:1.10.2"
kotlinx-datetime = "org.jetbrains.kotlinx:kotlinx-datetime:0.7.1-0.6.x-compat"
kotlinx-immutable = "org.jetbrains.kotlinx:kotlinx-collections-immutable:0.4.0"
kotlinx-serialization = "org.jetbrains.kotlinx:kotlinx-serialization-json:1.9.0"
ksp-api = { group = "com.google.devtools.ksp", name = "symbol-processing-api", version.ref = "ksp" }
material3 = { module = "androidx.compose.material3:material3", version.ref = "material3" }
materialKolor = { module = "com.materialkolor:material-kolor", version.ref = "materialKolor" }
mockito = "org.mockito:mockito-core:5.20.0"
mockk = "io.mockk:mockk:1.14.6"
navigation-compose = { module = "androidx.navigation:navigation-compose", version.ref = "navigationCompose" }
okhttp = { group = "com.squareup.okhttp3", name = "okhttp", version.ref = "okhttp" }
okhttp-logging = { group = "com.squareup.okhttp3", name = "logging-interceptor", version.ref = "okhttp" }
retrofit = { module = "com.squareup.retrofit2:retrofit", version.ref = "retrofit" }
retrofit-kotlinx = { module = "com.squareup.retrofit2:converter-kotlinx-serialization", version.ref = "retrofit" }
robolectric = { module = "org.robolectric:robolectric", version.ref = "robolectric" }
turbine = { module = "app.cash.turbine:turbine", version.ref = "turbineVersion" }
versioning-plugin = { module = "org.jetbrains.dokka:versioning-plugin", version.ref = "dokka" }
androidx-core-ktx = { group = "androidx.core", name = "core-ktx", version.ref = "coreKtx" }
androidx-junit = { group = "androidx.test.ext", name = "junit", version.ref = "junit" }
androidx-ui-test-manifest = { group = "androidx.compose.ui", name = "ui-test-manifest" }
material = { group = "com.google.android.material", name = "material", version.ref = "material" }
androidx-ui-tooling-preview-android = { group = "androidx.compose.ui", name = "ui-tooling-preview-android", version.ref = "uiToolingPreviewAndroid" }
paparazzi = "app.cash.paparazzi:paparazzi:2.0.0-alpha02"


[plugins]
paparazzi = { id = "app.cash.paparazzi", version.ref = "paparazziPlugin" }
android-application = { id = "com.android.application", version.ref = "agp" }
android-library = { id = "com.android.library", version.ref = "agp" }
detekt = { id = "io.gitlab.arturbosch.detekt", version.ref = "detekt" }
dokka = { id = "org.jetbrains.dokka", version.ref = "dokka" }
jetbrains-kotlin-jvm = { id = "org.jetbrains.kotlin.jvm", version.ref = "kotlin" }
kotlin-android = { id = "org.jetbrains.kotlin.android", version.ref = "kotlin" }
kotlin-compose = { id = "org.jetbrains.kotlin.plugin.compose", version.ref = "kotlin" }
kotlin-plugin-serialization = { id = "org.jetbrains.kotlin.plugin.serialization", version.ref = "kotlin" }
ksp = { id = "com.google.devtools.ksp", version.ref = "ksp" }
mavenPublish = { id = "com.vanniktech.maven.publish", version.ref = "mavenPublish" }
sortDependencies = { id = "com.squareup.sort-dependencies", version.ref = "sortDependencies" }
spotless = { id = "com.diffplug.spotless", version.ref = "spotless" }
google-gms = { id = "com.google.gms.google-services", version.ref = "googleGms" }
firebase-appDistribution = { id = "com.google.firebase.appdistribution", version.ref = "firebase-appDistrubution" }<|MERGE_RESOLUTION|>--- conflicted
+++ resolved
@@ -33,11 +33,7 @@
 navigation3 = "1.0.0-alpha09"
 
 # Build Versions -- Do not delete
-<<<<<<< HEAD
-clerk-api = "0.1.10"
-=======
-clerk-sdk = "0.1.11"
->>>>>>> bfbbf8ed
+clerk-api = "0.1.11"
 clerk-ui = "0.1.0-SNAPSHOT"
 jdk = "17"
 jvmTarget = "17"
