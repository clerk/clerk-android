--- conflicted
+++ resolved
@@ -46,12 +46,8 @@
 
 lints-compose = "com.slack.lint.compose:compose-lint-checks:1.4.2"
 material = { group = "com.google.android.material", name = "material", version.ref = "material" }
-<<<<<<< HEAD
-mockito = "org.mockito:mockito-core:5.15.2"
 mockk = "io.mockk:mockk:1.13.8"
-=======
 mockito = "org.mockito:mockito-core:5.17.0"
->>>>>>> 311ca6cf
 
 okhttp = { group = "com.squareup.okhttp3", name = "okhttp", version.ref = "okhttp" }
 okhttp-logging = { group = "com.squareup.okhttp3", name = "logging-interceptor", version.ref = "okhttp" }
